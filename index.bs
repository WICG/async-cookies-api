<pre class='metadata'>
Title: Cookie Store API
Shortname: cookiestore
Level: 1
Status: CG-DRAFT
Group: WICG
ED: https://wicg.github.io/cookie-store/
Repository: WICG/cookie-store
Editor: Ayu Ishii, Google Inc. https://google.com, ayui@google.com
Editor: Victor Costan, Google Inc. https://google.com, costan@google.com
Editor: Joshua Bell, Google Inc. https://google.com, jsbell@google.com
Favicon: logo-cookies.svg
Former Editor: Raymond Toy, Google Inc. https://google.com, rtoy@google.com
Markup Shorthands: markdown yes, css no, biblio yes
Abstract: An asynchronous Javascript cookies API for documents and service workers
Test Suite: https://github.com/web-platform-tests/wpt/tree/master/cookie-store
</pre>

<pre class=biblio>
{
  "RFC6265bis": {
    "authors": [ "A. Barth", "M. West" ],
    "href": "https://tools.ietf.org/html/draft-ietf-httpbis-rfc6265bis",
    "title": "Cookies: HTTP State Management Mechanism",
    "publisher": "IETF",
    "status": "Internet-Draft"
  }
}
</pre>

<pre class=anchors>
spec: ecma262; urlPrefix: https://tc39.github.io/ecma262/
    type: dfn
        text: time values; url: sec-time-values-and-time-range
        text: promise; url: sec-promise-objects
</pre>

<pre class=link-defaults>
spec:infra; type:dfn; text:list
spec:html; type:dfn; for:environment settings object; text:global object
spec:webidl; type:dfn; text:resolve
spec:service-workers; type:dfn; for:/; text:service worker
</pre>

<style>
.domintro::before {
    content: 'For web developers (non-normative)';
    text-transform: initial;
}
.domintro dt {
    font-family: Menlo, Consolas, "DejaVu Sans Mono", Monaco, monospace;

    padding-top: 0.5em;
    padding-bottom: 1em;
}
.domintro dt a {
    color: inherit; border-bottom-style: none;
}
.domintro dt code {
    font-size: inherit;
}
</style>

<img src="logo-cookies.svg" alt="logo"
    style="height: 100px; width: 100px; position: absolute; right: 20px; top: 30px;">


<!-- ============================================================ -->
# Introduction # {#intro}
<!-- ============================================================ -->

*This section is non-normative.*

This is a proposal to bring an asynchronous cookie API to scripts running in HTML documents and [[Service-Workers|service workers]].

[[RFC6265bis|HTTP cookies]] have, since their origins at Netscape [(documentation preserved by archive.org)](https://web.archive.org/web/0/http://wp.netscape.com/newsref/std/cookie_spec.html), provided a [valuable state-management mechanism](https://montulli.blogspot.com/2013/05/the-reasoning-behind-web-cookies.html) for the web.

The synchronous single-threaded script-level {{Document/cookie|document.cookie}} interface to cookies has been a source of [complexity and performance woes](https://lists.w3.org/Archives/Public/public-whatwg-archive/2009Sep/0083.html) further exacerbated by the move in many browsers from:
  - a single browser process,
  - a single-threaded event loop model, and
  - no general expectation of responsiveness for scripted event handling while processing cookie operations

... to the modern web which strives for smoothly responsive high performance:
  - in multiple browser processes,
  - with a multithreaded, multiple-event loop model, and
  - with an expectation of responsiveness on human-reflex time scales.

On the modern web a cookie operation in one part of a web application cannot block:
  - the rest of the web application,
  - the rest of the web origin, or
  - the browser as a whole.

Newer parts of the web built in service workers [need access to cookies too](https://github.com/w3c/ServiceWorker/issues/707) but cannot use the synchronous, blocking {{Document/cookie|document.cookie}} interface at all as they both have no `document` and also cannot block the event loop as that would interfere with handling of unrelated events.

<!-- ============================================================ -->
## A Taste of the Proposed Change ## {#intro-proposed-change}

<!-- ============================================================ -->

Although it is tempting to [rethink cookies](https://discourse.wicg.io/t/rethinking-cookies/744) entirely, web sites today continue to rely heavily on them, and the script APIs for using them are largely unchanged over their first decades of usage.

Today writing a cookie means blocking your event loop while waiting for the browser to synchronously update the cookie jar with a carefully-crafted cookie string in `Set-Cookie` format:

<div class=example>
```js
document.cookie =
  '__Secure-COOKIENAME=cookie-value' +
  '; Path=/' +
  '; expires=Fri, 12 Aug 2016 23:05:17 GMT' +
  '; Secure' +
  '; Domain=example.org';
// now we could assume the write succeeded, but since
// failure is silent it is difficult to tell, so we
// read to see whether the write succeeded
var successRegExp =
  /(^|; ?)__Secure-COOKIENAME=cookie-value(;|$)/;
if (String(document.cookie).match(successRegExp)) {
  console.log('It worked!');
} else {
  console.error('It did not work, and we do not know why');
}
```
</div>

What if you could instead write:

<div class=example>
```js
const one_day_ms = 24 * 60 * 60 * 1000;
cookieStore.set(
  {
    name: '__Secure-COOKIENAME',
    value: 'cookie-value',
    expires: Date.now() + one_day_ms,
    domain: 'example.org'
  }).then(function() {
    console.log('It worked!');
  }, function(reason) {
    console.error(
      'It did not work, and this is why:',
      reason);
  });
// Meanwhile we can do other things while waiting for
// the cookie store to process the write...
```
</div>

This also has the advantage of not relying on `document` and not blocking, which together make it usable from [[Service-Workers|Service Workers]], which otherwise do not have cookie access from script.

This proposal also includes a power-efficient monitoring API to replace `setTimeout`-based polling cookie monitors with cookie change observers.

<!-- ============================================================ -->
## Summary ## {#intro-summary}
<!-- ============================================================ -->

This proposal outlines an asynchronous API using Promises/async functions for the following cookie operations:

    * [[#intro-modify|write]] (or "set") and delete (or "expire") cookies
    * [[#intro-query|read]] (or "get") [=script-visible=] cookies
        * ... including for specified in-scope request paths in
            [[Service-Workers|service worker]] contexts
    * [[#intro-monitor|monitor]] [=script-visible=] cookies for changes using `CookieChangeEvent`
        * ... in long-running script contexts (e.g. `document`)
<<<<<<< HEAD
        * ... after registration during the `InstallEvent`
            in ephemeral [[Service-Workers|service worker]] contexts
        * ... again including for script-supplied in-scope request paths
            in [[Service-Workers|service worker]] contexts

Issue: Update the above, especially w/r/t registration.
=======
        * ... for script-supplied in-scope request paths in [[Service-Workers|service worker]] contexts

<!-- ============================================================ -->
### Opinions ### {#intro-opinions}
<!-- ============================================================ -->

Issue: Review/rewrite this section.

This API defaults cookie paths to `/` for cookie write operations, including deletion/expiration. The implicit relative path-scoping of cookies to `.` has caused a lot of additional complexity for relatively little gain given their security equivalence under the same-origin policy and the difficulties arising from multiple same-named cookies at overlapping paths on the same domain. Cookie paths without a trailing `/` are treated as if they had a trailing `/` appended for cookie write operations. Cookie paths must start with `/` for write operations, and must not contain any `..` path segments. Query parameters and URL fragments are not allowed in paths for cookie write operations.

URLs without a trailing `/` are treated as if the final path segment had been removed for cookie read operations, including change monitoring. Paths for cookie read operations are resolved relative to the default read cookie path.

This API defaults cookies to "Secure" when they are written from a secure web origin. This is intended to prevent unintentional leakage to unsecured connections on the same domain. Furthermore it disallows (to the extent permitted by the browser implementation) creation or modification of `Secure-`flagged cookies from unsecured web origins and enforces special rules for the [[RFC6265bis#section-4.1.3.2|__Host-]] and [[RFC6265bis#section-4.1.3.1|__Secure-]] cookie name prefixes.

This API defaults cookies to "Domain"-less, which in conjunction with "Secure" provides origin-scoped cookie
behavior in most modern browsers. When practical the `__Host-` cookie name prefix should be used with these cookies so that cooperating browsers origin-scope them.

Serialization of expiration times for non-session cookies in a special cookie-specific format has proven cumbersome,
so this API allows JavaScript Date objects and numeric timestamps (milliseconds since the beginning of the Unix epoch) to be used instead. The inconsistently-implemented Max-Age parameter is not exposed, although similar functionality is available for the specific case of expiring a cookie.

Cookies without U+003D (=) [=code points=] in their HTTP Cookie header serialization are treated as having an empty name, consistent with the majority of current browsers. Cookies with an empty name cannot be set using values containing U+003D (=) [=code points=] as this would result in ambiguous serializations in the majority of current browsers.

Internationalized cookie usage from scripts has to date been slow and browser-specific due to lack of interoperability because although several major browsers use UTF-8 interpretation for cookie data, historically Safari and browsers based on WinINet have not. This API mandates UTF-8 interpretation for cookies read or written by this API.

Use of cookie-change-driven scripts has been hampered by the absence of a power-efficient (non-polling) API for this. This API provides observers for efficient monitoring in document contexts and interest registration for efficient monitoring in service worker contexts.

Scripts should not have to write and then read "test cookies" to determine whether script-initiated cookie write access is possible, nor should they have to correlate with cooperating server-side versions of the same write-then-read test to determine that script-initiated cookie read access is impossible despite cookies working at the HTTP level.

<!-- ============================================================ -->
### Compatiblity ### {#intro-compat}
<!-- ============================================================ -->

Issue: Review/rewrite this section.

Some user-agents implement non-standard extensions to cookie behavior. The intent of this specification,
though, is to first capture a useful and interoperable (or mostly-interoperable) subset of cookie behavior implemented
across modern browsers. As new cookie features are specified and adopted it is expected that this API will be
extended to include them. A secondary goal is to converge with {{Document/cookie|document.cookie}} behavior
and the http cookie specification. See https://github.com/whatwg/html/issues/804 and https://inikulin.github.io/cookie-compat/
for the current state of this convergence.

Differences across browsers in how bytes outside the printable-ASCII subset are interpreted has led to
long-lasting user- and developer-visible incompatibilities across browsers making internationalized use of cookies
needlessly cumbersome. This API requires UTF-8 interpretation of cookie data and uses {{USVString}} for the script interface,
with the additional side-effects that subsequent uses of {{Document/cookie|document.cookie}} to read a cookie read or written through this interface and subsequent uses of {{Document/cookie|document.cookie}} to update a cookie previously read or written through this interface will also use a UTF-8 interpretation of the cookie data. In practice this
will change the behavior of `WinINet`-based user agents and Safari but should bring their behavior into concordance
with other modern user agents.

>>>>>>> 5a586876

<!-- ============================================================ -->
## Querying Cookies ## {#intro-query}
<!-- ============================================================ -->

Both [=documents=] and [=service workers=] access the same query API, via the
{{Window/cookieStore}} property on the [[#globals|global object]].

The {{CookieStore/get()}} and {{CookieStore/getAll()}} methods on {{CookieStore}} are used to query cookies.
Both methods return [=promises=].
Both methods take the same arguments, which can be either:

* a name, or
* a dictionary of options (optional for {{CookieStore/getAll()}})

The {{CookieStore/get()}} method is essentially a form of {{CookieStore/getAll()}} that only returns the first result.

<div class=example>
Reading a cookie:

```js
try {
  const cookie = await cookieStore.get('session_id');
  if (cookie) {
    console.log(\`Found ${cookie.name} cookie: ${cookie.value}\`);
  } else {
    console.log('Cookie not found');
  }
} catch (e) {
  console.error(\`Cookie store error: ${e}\`);
}
```
</div>


<div class=example>
Reading multiple cookies:

```js
try {
  const cookies = await cookieStore.getAll('session_id'});
  for (const cookie of cookies)
    console.log(\`Result: ${cookie.name} = ${cookie.value}\`);
} catch (e) {
  console.error(\`Cookie store error: ${e}\`);
}
```
</div>


[=Service workers=] can obtain the list of cookies that would be sent by a [=/fetch=] to
any URL under their [=service worker registration/scope url|scope=].

<div class=example>
Read the cookies for a specific URL (in a [=service worker=]):

```js
await cookieStore.getAll({url: '/admin'});
```


</div>

[=Documents=] can only obtain the cookies at their current URL. In other words,
the only valid {{CookieStoreGetOptions/url}} value in [=Document=] contexts is the document's URL.

The objects returned by {{CookieStore/get()}} and {{CookieStore/getAll()}} contain all the relevant information in the cookie store, not just the [=cookie/name=] and the [=cookie/value=] as in the older {{Document/cookie|document.cookie}} API.

<div class=example>
Accessing all the cookie data:

```js
await cookie = cookieStore.get('session_id');
console.log(\`Cookie scope - Domain: ${cookie.domain} Path: ${cookie.path}\`);
if (cookie.expires === null) {
  console.log('Cookie expires at the end of the session');
} else {
  console.log(\`Cookie expires at: ${cookie.expires}\`);
}
if (cookie.secure)
  console.log('The cookie is restricted to secure origins');
```

</div>


<!-- ============================================================ -->
## Modifying Cookies ## {#intro-modify}
<!-- ============================================================ -->

Both [=documents=] and [=service workers=] access the same modification API, via the
{{Window/cookieStore}} property on the [[#globals|global object]].

Cookies are created or modified (written) using the {{CookieStore/set(name, value)|set()}} method.

<div class=example>
Write a cookie:

```js
try {
  await cookieStore.set('opted_out', '1');
} catch (e) {
  console.error(\`Failed to set cookie: ${e}\`);
}
```

The {{CookieStore/set(name, value)|set()}} call above is shorthand for using an options dictionary, as follows:

```js
await cookieStore.set({
  name: 'opted_out',
  value: '1',
  expires: null,  // session cookie

  // By default, domain is set to null which means the scope is locked at the current domain.
  domain: null,
  path: '/'
});
```

</div>

Cookies are deleted (expired) using the {{CookieStore/delete(name)|delete()}} method.

<div class=example>
Delete a cookie:

```js
try {
  await cookieStore.delete('session_id');
} catch (e) {
  console.error(\`Failed to delete cookie: ${e}\`);
}
```
</div>

Under the hood, deleting a cookie is done by changing the cookie's expiration date to the past, which still works.

<div class=example>
Deleting a cookie by changing the expiry date:

```js
try {
  const one_day_ms = 24 * 60 * 60 * 1000;
  await cookieStore.set({
    name: 'session_id',
    value: 'value will be ignored',
    expires: Date.now() - one_day_ms });
} catch (e) {
  console.error(\`Failed to delete cookie: ${e}\`);
}
```
</div>


<!-- ============================================================ -->
## Monitoring Cookies ## {#intro-monitor}
<!-- ============================================================ -->

To avoid polling, it is possible to observe changes to cookies.

In [=documents=], `change` events are fired for all relevant cookie changes.

<div class=example>
Register for `change` events in documents:

```js
cookieStore.addEventListener('change', event => {
  console.log(\`${event.changed.length} changed cookies\`);
  for (const cookie in event.changed)
    console.log(\`Cookie ${cookie.name} changed to ${cookie.value}\`);

  console.log(\`${event.deleted.length} deleted cookies\`);
  for (const cookie in event.deleted)
    console.log(\`Cookie ${cookie.name} deleted\`);
});
```

</div>

In [=service workers=], `cookiechange` events are fired against the global scope, but an explicit subscription is required, associated with the service worker's registration.

<div class=example>
Register for `cookiechange` events in a service worker:

```js
self.addEventListener('activate', (event) => {
  event.waitUntil(async () => {
    // Snapshot current state of subscriptions.
    const subscriptions = await self.registration.cookies.getSubscriptions();

    // Clear any existing subscriptions.
    await self.registration.cookies.unsubscribe(subscriptions);

    await self.registration.cookies.subscribe([
      {
        name: 'session_id',  // Get change events for cookies named session_id.
      }
    ]);
  });
});

self.addEventListener('cookiechange', event => {
  // The event has |changed| and |deleted| properties with
  // the same semantics as the Document events.
  console.log(\`${event.changed.length} changed cookies\`);
  console.log(\`${event.deleted.length} deleted cookies\`);
});
```
</div>

Calls to {{CookieStoreManager/subscribe()}} are cumulative, so that independently maintained
modules or libraries can set up their own subscriptions. As expected, a [=service worker=]'s
subscriptions are persisted for with the [=service worker registration=].

Subscriptions can use the same options as {{CookieStore/get()}} and {{CookieStore/getAll()}}.
The complexity of fine-grained subscriptions is justified
by the cost of dispatching an irrelevant cookie change event to a [=service worker=],
which is is much higher than the cost of dispatching an equivalent event
to a [=window=]. Specifically, dispatching an event to a [=service worker=] might
require waking up the worker, which has a significant impact on battery life.

The {{CookieStoreManager/getSubscriptions()}} allows a [=service worker=] to introspect
the subscriptions that have been made.

<div class=example>
Checking change subscriptions:

```js
   const subscriptions = await self.registration.cookies.getSubscriptions();
   for (const sub of subscriptions) {
     console.log(sub.name, sub.url);
   }
```
</div>


<!-- ============================================================ -->
# Concepts # {#concepts}
<!-- ============================================================ -->

<!-- ============================================================ -->
## Cookie ## {#cookie-concept}
<!-- ============================================================ -->

A <dfn>cookie</dfn> is normatively defined for user agents by [[RFC6265bis#section-5|Cookies: HTTP State Management Mechanism §User Agent Requirements]].

<div dfn-for=cookie>
Per [[RFC6265bis#section-5.4|Cookies: HTTP State Management Mechanism §Storage Model]], a [=cookie=] has the following fields:
<dfn>name</dfn>,
<dfn>value</dfn>,
<dfn>expiry-time</dfn>,
<dfn>domain</dfn>,
<dfn>path</dfn>,
<dfn>creation-time</dfn>,
<dfn>last-access-time</dfn>,
<dfn>persistent-flag</dfn>,
<dfn>host-only-flag</dfn>,
<dfn>secure-only-flag</dfn>,
<dfn>http-only-flag</dfn>,
<dfn>same-site-flag</dfn>.

</div>

A cookie is <dfn>script-visible</dfn> when it is in-scope and does not have the `HttpOnly` cookie flag. This is more formally enforced in the processing model, which consults [[RFC6265bis#section-5.5|Cookies: HTTP State Management Mechanism §The Cookie Header]] at appropriate points.

<!-- ============================================================ -->
## Cookie Store ## {#cookie-store--concept}
<!-- ============================================================ -->

A <dfn>cookie store</dfn> is normatively defined for user agents by [[!RFC6265bis|Cookies: HTTP State Management Mechanism §User Agent Requirements]].

When any of the following conditions occur for a [=cookie store=], perform the steps to [=process cookie changes=].

* A newly-created [=cookie=] is inserted into the [=cookie store=].
* A user agent evicts expired [=cookies=] from the [=cookie store=].
* A user agent removes excess [=cookies=] from the [=cookie store=].

<!-- ============================================================ -->
## Extensions to Service Worker ## {#service-worker-extensions}
<!-- ============================================================ -->

[[Service-Workers]] defines [=service worker registration=], which this specification extends.

A [=service worker registration=] has an associated <dfn>cookie change subscription list</dfn> which is a [=list=];
each member is a <dfn>cookie change subscription</dfn>. A [=cookie change subscription=] is
<span dfn-for="cookie change subscription">
a [=tuple=] of <dfn>name</dfn> and <dfn>url</dfn>.
</span>


<!-- ============================================================ -->
# The {{CookieStore}} Interface # {#CookieStore}
<!-- ============================================================ -->

<xmp class=idl>
[Exposed=(ServiceWorker,Window),
 SecureContext]
interface CookieStore : EventTarget {
  Promise<CookieListItem?> get(USVString name);
  Promise<CookieListItem?> get(optional CookieStoreGetOptions options = {});

  Promise<CookieList> getAll(USVString name);
  Promise<CookieList> getAll(optional CookieStoreGetOptions options = {});

  Promise<undefined> set(USVString name, USVString value);
  Promise<undefined> set(CookieInit options);

  Promise<undefined> delete(USVString name);
  Promise<undefined> delete(CookieStoreDeleteOptions options);

  [Exposed=Window]
  attribute EventHandler onchange;
};

dictionary CookieStoreGetOptions {
  USVString name;
  USVString url;
};

enum CookieSameSite {
  "strict",
  "lax",
  "none"
};

dictionary CookieInit {
  required USVString name;
  required USVString value;
  DOMTimeStamp? expires = null;
  USVString? domain = null;
  USVString path = "/";
  CookieSameSite sameSite = "strict";
};

dictionary CookieStoreDeleteOptions {
  required USVString name;
  USVString? domain = null;
  USVString path = "/";
};

dictionary CookieListItem {
  USVString name;
  USVString value;
  USVString? domain;
  USVString path;
  DOMTimeStamp? expires;
  boolean secure;
  CookieSameSite sameSite;
};

typedef sequence<CookieListItem> CookieList;
</xmp>

<!-- ============================================================ -->
## The {{CookieStore/get()}} method ## {#CookieStore-get}
<!-- ============================================================ -->

<div class="domintro note">
    : |cookie| = await cookieStore . {{CookieStore/get(name)|get}}(|name|)
    : |cookie| = await cookieStore . {{CookieStore/get(options)|get}}(|options|)

    ::  Returns a promise resolving to the first in-scope [=script-visible=] value
        for a given cookie name (or other options).
        In a service worker context this defaults to the path of the service worker's registered scope.
        In a document it defaults to the path of the current document and does not respect changes from {{History/replaceState()}} or {{Document/domain|document.domain}}.

</div>

<div algorithm>
The <dfn method for=CookieStore>get(|name|)</dfn> method steps are:

1. Let |origin| be the [=current settings object=]'s [=/origin=].
1. If |origin| is an [=opaque origin=], then return [=a promise rejected with=] a "{{SecurityError}}" {{DOMException}}.
1. Let |url| be the [=current settings object=]'s [=creation URL=].
1. Let |p| be [=a new promise=].
1. Run the following steps [=in parallel=]:
    1. Let |list| be the results of running [=query cookies=] with
        |url| and |name|.
    1. If |list| is failure, then [=reject=] |p| with a {{TypeError}} and abort these steps.
    1. If |list| [=list/is empty=], then [=resolve=] |p| with undefined.
    1. Otherwise, [=resolve=] |p| with the first item of |list|.
1. Return |p|.

</div>

<div algorithm>
The <dfn method for=CookieStore>get(|options|)</dfn> method steps are:

1. Let |origin| be the [=current settings object=]'s [=/origin=].
1. If |origin| is an [=opaque origin=], then return [=a promise rejected with=] a "{{SecurityError}}" {{DOMException}}.
1. Let |url| be the [=current settings object=]'s [=creation URL=].
1. If |options| is empty, then return [=a promise rejected with=] a {{TypeError}}.
1. If |options|' {{CookieStoreGetOptions/url}} dictionary member is present, then run these steps:
    1. Let |parsed| be the result of [=basic URL parser|parsing=] |options|' {{CookieStoreGetOptions/url}} dictionary member with [=/this=]'s [=relevant settings object=]'s [=API base URL=].
    1. If the [=current global object=] is a {{Window}} object and |parsed| does not [=url/equal=] |url|,
        then return [=a promise rejected with=] a {{TypeError}}.
    1. If |parsed|'s [=url/origin=] and |url|'s [=url/origin=] are not the [=same origin=],
        then return [=a promise rejected with=] a {{TypeError}}.
    1. Set |url| to |parsed|.
1. Let |p| be [=a new promise=].
1. Run the following steps [=in parallel=]:
    1. Let |list| be the results of running [=query cookies=] with
        |url| and
        |options|' {{CookieStoreGetOptions/name}} dictionary member (if present).
    1. If |list| is failure, then [=reject=] |p| with a {{TypeError}} and abort these steps.
    1. If |list| [=list/is empty=], then [=resolve=] |p| with undefined.
    1. Otherwise, [=resolve=] |p| with the first item of |list|.
1. Return |p|.

</div>

<!-- ============================================================ -->
## The {{CookieStore/getAll()}} method ## {#CookieStore-getAll}
<!-- ============================================================ -->

<div class="domintro note">
    : |cookies| = await cookieStore . {{CookieStore/getAll(name)|getAll}}(|name|)
    : |cookies| = await cookieStore . {{CookieStore/getAll(options)|getAll}}(|options|)

    ::  Returns a promise resolving to the all in-scope [=script-visible=] value for a given cookie name (or other options).
        In a service worker context this defaults to the path of the service worker's registered scope.
        In a document it defaults to the path of the current document and does not respect changes from {{History/replaceState()}} or {{Document/domain|document.domain}}.

</div>


<div algorithm>
The <dfn method for=CookieStore>getAll(|name|)</dfn> method steps are:

1. Let |origin| be the [=current settings object=]'s [=/origin=].
1. If |origin| is an [=opaque origin=], then return [=a promise rejected with=] a "{{SecurityError}}" {{DOMException}}.
1. Let |url| be the [=current settings object=]'s [=creation URL=].
1. Let |p| be [=a new promise=].
1. Run the following steps [=in parallel=]:
    1. Let |list| be the results of running [=query cookies=] with
        |url| and |name|.
    1. If |list| is failure, then [=reject=] |p| with a {{TypeError}}.
    1. Otherwise, [=resolve=] |p| with |list|.
1. Return |p|.

</div>

<div algorithm>
The <dfn method for=CookieStore>getAll(|options|)</dfn> method steps are:

1. Let |origin| be the [=current settings object=]'s [=/origin=].
1. If |origin| is an [=opaque origin=], then return [=a promise rejected with=] a "{{SecurityError}}" {{DOMException}}.
1. Let |url| be the [=current settings object=]'s [=creation URL=].
1. If |options|' {{CookieStoreGetOptions/url}} dictionary member is present, then run these steps:
    1. Let |parsed| be the result of [=basic URL parser|parsing=] |options|' {{CookieStoreGetOptions/url}} dictionary member with [=/this=]'s [=relevant settings object=]'s [=API base URL=].
    1. If the [=current global object=] is a {{Window}} object and |parsed| does not [=url/equal=] |url|,
        then return [=a promise rejected with=] a {{TypeError}}.
    1. If |parsed|'s [=url/origin=] and |url|'s [=url/origin=] are not the [=same origin=],
        then return [=a promise rejected with=] a {{TypeError}}.
    1. Set |url| to |parsed|.
1. Let |p| be [=a new promise=].
1. Run the following steps [=in parallel=]:
    1. Let |list| be the results of running [=query cookies=] with
        |url| and
        |options|' {{CookieStoreGetOptions/name}} dictionary member (if present).
    1. If |list| is failure, then [=reject=] |p| with a {{TypeError}}.
    1. Otherwise, [=resolve=] |p| with |list|.
1. Return |p|.

</div>



<!-- ============================================================ -->
## The {{CookieStore/set(name, value)|set()}} method ## {#CookieStore-set}
<!-- ============================================================ -->

<div class="domintro note">
    : await cookieStore . {{CookieStore/set(name, value)|set}}(|name|, |value|)
    : await cookieStore . {{CookieStore/set(options)|set}}(|options|)

    ::  Writes (creates or modifies) a cookie.

        The options default to:

        * Path: `/`
        * Domain: same as the domain of the current document or service worker's location
        * No expiry date
        * SameSite: strict

</div>

<div algorithm>
The <dfn method for=CookieStore>set(|name|, |value|)</dfn> method steps are:

1. Let |origin| be the [=current settings object=]'s [=/origin=].
1. If |origin| is an [=opaque origin=], then return [=a promise rejected with=] a "{{SecurityError}}" {{DOMException}}.
1. Let |url| be the [=current settings object=]'s [=creation URL=].
1. Let |p| be [=a new promise=].
1. Run the following steps [=in parallel=]:
    1. Let |r| be the result of running [=set a cookie=] with
        |url|,
        |name|,
        |value|.
    1. If |r| is failure, then [=reject=] |p| with a {{TypeError}} and abort these steps.
    1. [=Resolve=] |p| with undefined.
1. Return |p|.

</div>

<div algorithm>
The <dfn method for=CookieStore>set(|options|)</dfn> method steps are:

1. Let |origin| be the [=current settings object=]'s [=/origin=].
1. If |origin| is an [=opaque origin=], then return [=a promise rejected with=] a "{{SecurityError}}" {{DOMException}}.
1. Let |url| be the [=current settings object=]'s [=creation URL=].
1. Let |p| be [=a new promise=].
1. Run the following steps [=in parallel=]:
    1. Let |r| be the result of running [=set a cookie=] with
        |url|,
        |options|' {{CookieInit/name}} dictionary member,
        |options|' {{CookieInit/value}} dictionary member,
        |options|' {{CookieInit/expires}} dictionary member,
        |options|' {{CookieInit/domain}} dictionary member,
        |options|' {{CookieInit/path}} dictionary member, and
        |options|' {{CookieInit/sameSite}} dictionary member.
    1. If |r| is failure, then [=reject=] |p| with a {{TypeError}} and abort these steps.
    1. [=Resolve=] |p| with undefined.
1. Return |p|.

</div>


<!-- ============================================================ -->
## The {{CookieStore/delete(name)|delete()}} method ## {#CookieStore-delete}
<!-- ============================================================ -->

<div class="domintro note">
    : await cookieStore . {{CookieStore/delete(name)|delete}}(|name|)
    : await cookieStore . {{CookieStore/delete(options)|delete}}(|options|)

    ::  Deletes (expires) a cookie with the given name or name and optional domain and path.

</div>


<div algorithm>
The <dfn method for=CookieStore>delete(|name|)</dfn> method steps are:

1. Let |origin| be the [=current settings object=]'s [=/origin=].
1. If |origin| is an [=opaque origin=], then return [=a promise rejected with=] a "{{SecurityError}}" {{DOMException}}.
1. Let |url| be the [=current settings object=]'s [=creation URL=].
1. Let |p| be [=a new promise=].
1. Run the following steps [=in parallel=]:
    1. Let |r| be the result of running [=delete a cookie=] with
        |url|,
        |name|,
        null,
        "`/`",
        true, and
        "{{CookieSameSite/strict}}".
    1. If |r| is failure, then [=reject=] |p| with a {{TypeError}} and abort these steps.
    1. [=Resolve=] |p| with undefined.
1. Return |p|.

</div>

<div algorithm>
The <dfn method for=CookieStore>delete(|options|)</dfn> method steps are:

1. Let |origin| be the [=current settings object=]'s [=/origin=].
1. If |origin| is an [=opaque origin=], then return [=a promise rejected with=] a "{{SecurityError}}" {{DOMException}}.
1. Let |url| be the [=current settings object=]'s [=creation URL=].
1. Let |p| be [=a new promise=].
1. Run the following steps [=in parallel=]:
    1. Let |r| be the result of running [=delete a cookie=] with
        |url|,
        |options|' {{CookieStoreDeleteOptions/name}} dictionary member,
        |options|' {{CookieStoreDeleteOptions/domain}} dictionary member, and
        |options|' {{CookieStoreDeleteOptions/path}} dictionary member.
    1. If |r| is failure, then [=reject=] |p| with a {{TypeError}} and abort these steps.
    1. [=Resolve=] |p| with undefined.
1. Return |p|.

</div>


<!-- ============================================================ -->
# The {{CookieStoreManager}} Interface # {#CookieStoreManager}
<!-- ============================================================ -->

The {{CookieStoreManager}} interface allows [=Service Workers=] to subscribe to events for cookie changes. Using the {{CookieStoreManager/subscribe()}} method is necessary to indicate that a particular [=service worker registration=] is interested in change events.

<xmp class=idl>
[Exposed=(ServiceWorker,Window),
 SecureContext]
interface CookieStoreManager {
  Promise<undefined> subscribe(sequence<CookieStoreGetOptions> subscriptions);
  Promise<sequence<CookieStoreGetOptions>> getSubscriptions();
  Promise<undefined> unsubscribe(sequence<CookieStoreGetOptions> subscriptions);
};
</xmp>


<!-- ============================================================ -->
## The {{CookieStoreManager/subscribe()|subscribe()}} method ## {#CookieStoreManager-subscribe}
<!-- ============================================================ -->

<div class="domintro note">
    : await |registration| . cookies . {{CookieStoreManager/subscribe()|subscribe}}(|subscriptions|)

    ::  Subscribe to changes to cookies. Subscriptions can use the same options as {{CookieStore/get()}} and {{CookieStore/getAll()}}, with optional {{CookieStoreGetOptions/name}} and {{CookieStoreGetOptions/url}} properties.

        Once subscribed, notifications are delivered as "`cookiechange`" events fired against the [=Service Worker=]'s global scope:

</div>


<div algorithm>
The <dfn method for=CookieStoreManager>subscribe(|subscriptions|)</dfn> method steps are:

1. Let |registration| be [=/this=].
1. Let |p| be [=a new promise=].
1. Run the following steps [=in parallel=]:
    1. Let |subscription list| be |registration|'s associated [=cookie change subscription list=].
    1. [=list/For each=] |entry| in |subscriptions|, run these steps:
        1. Let |name| be |entry|'s {{CookieStoreGetOptions/name}} member.
        1. Let |url| be the result of [=basic URL parser|parsing=] |entry|'s {{CookieStoreGetOptions/url}} dictionary member with [=/this=]'s [=relevant settings object=]'s [=API base URL=].
        1. If |url| does not start with |registration|'s [=service worker registration/scope url=],
            then [=reject=] |p| with a {{TypeError}} and abort these steps.
        1. Let |subscription| be the [=cookie change subscription=] (|name|, |url|).
        1. If |subscription list| does not already [=list/contain=] |subscription|, then [=list/append=] |subscription| to |subscription list|.
    1. [=Resolve=] |p| with undefined.
1. Return |p|.

</div>

<!-- ============================================================ -->
## The {{CookieStoreManager/getSubscriptions()}} method ## {#CookieStoreManager-getSubscriptions}
<!-- ============================================================ -->

<div class="domintro note">
    : |subscriptions| = await |registration| . cookies . {{CookieStoreManager/getSubscriptions()}}

    ::  This method returns a promise which resolves to a list of the cookie change subscriptions made for this Service Worker registration.

</div>

<div algorithm>
The <dfn method for=CookieStoreManager>getSubscriptions()</dfn> method steps are:

1. Let |registration| be [=/this=].
1. Let |p| be [=a new promise=].
1. Run the following steps [=in parallel=]:
    1. Let |subscriptions| be |registration|'s associated [=cookie change subscription list=].
    1. Let |result| be a new [=list=].
    1. [=list/For each=] |subscription| in |subscriptions|, run these steps:
        1. [=list/Append=] «[ "name" → |subscription|'s [=cookie change subscription/name=], "url" → |subscription|'s [=cookie change subscription/url=]]» to |result|.
    1. [=Resolve=] |p| with |result|.
1. Return |p|.

</div>

<!-- ============================================================ -->
## The {{CookieStoreManager/unsubscribe()|unsubscribe()}} method ## {#CookieStoreManager-unsubscribe}
<!-- ============================================================ -->

<div class="domintro note">
    : await |registration| . cookies . {{CookieStoreManager/unsubscribe()|unsubscribe}}(|subscriptions|)

    ::  Calling this method will stop the registered service worker from receiving previously subscribed events. The |subscriptions| argument should list subscriptions in the same form passed to {{CookieStoreManager/subscribe()}} or returned from {{CookieStoreManager/getSubscriptions()}}.

</div>


<div algorithm>
The <dfn method for=CookieStoreManager>unsubscribe(|subscriptions|)</dfn> method steps are:

1. Let |registration| be [=/this=].
1. Let |p| be [=a new promise=].
1. Run the following steps [=in parallel=]:
    1. Let |subscription list| be |registration|'s associated [=cookie change subscription list=].
    1. [=list/For each=] |entry| in |subscriptions|, run these steps:
        1. Let |name| be |entry|'s {{CookieStoreGetOptions/name}} member.
        1. Let |url| be the result of [=basic URL parser|parsing=] |entry|'s {{CookieStoreGetOptions/url}} dictionary member with [=/this=]'s [=relevant settings object=]'s [=API base URL=].
        1. If |url| does not start with |registration|'s [=service worker registration/scope url=],
            then [=reject=] |p| with a {{TypeError}} and abort these steps.
        1. Let |subscription| be the [=cookie change subscription=] (|name|, |url|).
        1. [=list/Remove=] any [=list/item=] from |subscription list| equal to |subscription|.
    1. [=Resolve=] |p| with undefined.
1. Return |p|.

</div>


<!-- ============================================================ -->
## The {{ServiceWorkerRegistration}} interface ## {#ServiceWorkerRegistration}
<!-- ============================================================ -->

The {{ServiceWorkerRegistration}} interface is extended to give access to a {{CookieStoreManager}}.

<xmp class=idl>
[Exposed=(ServiceWorker,Window)]
partial interface ServiceWorkerRegistration {
  readonly attribute CookieStoreManager cookies;
};
</xmp>


<div class=example>
Subscribing to cookie changes from a Service Worker script:

```js
self.registration.cookies.subscribe([{name:'session-id'}]);
```
</div>

<div class=example>
Subscribing to cookie changes from a script in a window context:

```js
navigator.serviceWorker.register('sw.js').then(registration => {
  registration.cookies.subscribe([{name:'session-id'}]);
});
```
</div>


<!-- ============================================================ -->
# Event Interfaces # {#event-interfaces}
<!-- ============================================================ -->

<!-- ============================================================ -->
## The {{CookieChangeEvent}} interface ## {#CookieChangeEvent}
<!-- ============================================================ -->

A {{CookieChangeEvent}} is [=dispatched=] against {{CookieStore}} objects in {{Window}} contexts when any [=script-visible=] cookie changes have occurred.

<xmp class=idl>
[Exposed=Window,
 SecureContext]
interface CookieChangeEvent : Event {
  constructor(DOMString type, optional CookieChangeEventInit eventInitDict = {});
  [SameObject] readonly attribute FrozenArray<CookieListItem> changed;
  [SameObject] readonly attribute FrozenArray<CookieListItem> deleted;
};

dictionary CookieChangeEventInit : EventInit {
  CookieList changed;
  CookieList deleted;
};
</xmp>

The {{CookieChangeEvent/changed}} and {{CookieChangeEvent/deleted}} attributes must return the value they were initialized to.

<!-- ============================================================ -->
## The {{ExtendableCookieChangeEvent}} interface ## {#ExtendableCookieChangeEvent}
<!-- ============================================================ -->

An {{ExtendableCookieChangeEvent}} is [=dispatched=] against
{{ServiceWorkerGlobalScope}} objects when any [=script-visible=]
cookie changes have occurred which match the [=Service Worker=]'s
[=cookie change subscription list=].

Note: {{ExtendableEvent}} is used as the ancestor interface for all events in [=Service Workers=] so that the worker itself can be kept alive while the async operations are performed.

<xmp class=idl>
[Exposed=ServiceWorker]
interface ExtendableCookieChangeEvent : ExtendableEvent {
  constructor(DOMString type, optional ExtendableCookieChangeEventInit eventInitDict = {});
  [SameObject] readonly attribute FrozenArray<CookieListItem> changed;
  [SameObject] readonly attribute FrozenArray<CookieListItem> deleted;
};

dictionary ExtendableCookieChangeEventInit : ExtendableEventInit {
  CookieList changed;
  CookieList deleted;
};
</xmp>

The {{ExtendableCookieChangeEvent/changed}} and {{ExtendableCookieChangeEvent/deleted}} attributes must return the value they were initialized to.

<!-- ============================================================ -->
# Global Interfaces # {#globals}
<!-- ============================================================ -->

A {{CookieStore}} is accessed by script using an attribute in the global
scope in a {{Window}} or {{ServiceWorkerGlobalScope}} context.


<!-- ============================================================ -->
## The {{Window}} interface ## {#Window}
<!-- ============================================================ -->

<xmp class=idl>
[SecureContext]
partial interface Window {
  [SameObject] readonly attribute CookieStore cookieStore;
};
</xmp>

A {{Window}} has an <dfn for=Window>associated CookieStore</dfn>, which is a {{CookieStore}}.

The <dfn attribute for=Window>cookieStore</dfn> getter steps are to return [=/this=]'s [=Window/associated CookieStore=].

<!-- ============================================================ -->
## The {{ServiceWorkerGlobalScope}} interface ## {#ServiceWorkerGlobalScope}
<!-- ============================================================ -->

<xmp class=idl>
partial interface ServiceWorkerGlobalScope {
  [SameObject] readonly attribute CookieStore cookieStore;

  attribute EventHandler oncookiechange;
};
</xmp>

A {{ServiceWorkerGlobalScope}} has an <dfn for=ServiceWorkerGlobalScope>associated CookieStore</dfn>, which is a {{CookieStore}}.

The <dfn attribute for=ServiceWorkerGlobalScope>cookieStore</dfn> getter steps are to return [=/this=]'s [=ServiceWorkerGlobalScope/associated CookieStore=].

<!-- ============================================================ -->
# Algorithms # {#algorithms}
<!-- ============================================================ -->

[=Cookie=] attribute-values are stored as [=byte sequences=], not strings.

To <dfn>encode</dfn> a |string|, run [=UTF-8 encode=] on |string|.

To <dfn>decode</dfn> a |value|, run [=UTF-8 decode without BOM=] on |value|.


<div algorithm>
To represent a date and time |dateTime| <dfn>as a timestamp</dfn>,
return the number of milliseconds from 00:00:00 UTC, 1 January 1970 to |dateTime|
(assuming that there are exactly 86,400,000 milliseconds per day).

Note: This is the same representation used for [=time values=] in [[ECMAScript]].
</div>


<div algorithm>
To <dfn>date serialize</dfn> a {{DOMTimeStamp}} |millis|,
let |dateTime| be the date and time |millis| milliseconds after 00:00:00 UTC, 1 January 1970
(assuming that there are exactly 86,400,000 milliseconds per day),
and return a [=byte sequence=] corresponding to the closest `cookie-date` representation of |dateTime| according to [[RFC6265bis#section-5.1.1|Cookies: HTTP State Management Mechanism §Dates]].
</div>


<!-- ============================================================ -->
## Query Cookies ## {#query-cookies-algorithm}
<!-- ============================================================ -->

<div algorithm>

To <dfn>query cookies</dfn> with
|url| and
optional |name|,
run the following steps:

1. Perform the steps defined in [[RFC6265bis#section-5.5|Cookies: HTTP State Management Mechanism §The Cookie Header]] to "compute the cookie-string from a cookie store"
    with |url| as <var ignore>request-uri</var>.
    The |cookie-string| itself is ignored, but the intermediate |cookie-list| is used in subsequent steps.

    For the purposes of the steps, the |cookie-string| is being generated for a "non-HTTP" API.

1. Let |list| be a new [=list=].
1. [=list/For each=] |cookie| in |cookie-list|, run these steps:
    1. Assert: |cookie|'s [=cookie/http-only-flag=] is false.
    1. If |name| is given, then run these steps:
        1. Let |cookieName| be |cookie|'s [=cookie/name=] ([=decoded=]).
        1. If |cookieName| does not equal |name|,
             then [=continue=].
    1. Let |item| be the result of running [=create a CookieListItem=] from |cookie|.
    1. [=list/Append=] |item| to |list|.
1. Return |list|.

</div>

<div algorithm>

To <dfn>create a {{CookieListItem}}</dfn> from |cookie|, run the following steps.

1. Let |name| be |cookie|'s [=cookie/name=] ([=decoded=]).
1. Let |value| be |cookie|'s [=cookie/value=] ([=decoded=]).
1. Let |domain| be |cookie|'s [=cookie/domain=] ([=decoded=]).
1. Let |path| be |cookie|'s [=cookie/path=] ([=decoded=]).
1. Let |expires| be |cookie|'s [=cookie/expiry-time=] ([=as a timestamp=]).
1. Let |secure| be |cookie|'s [=cookie/secure-only-flag=].
1. Switch on |cookie|'s [=cookie/same-site-flag=]:
    <dl class=switch>
        : \``None`\`
        :: Let |sameSite| be "{{CookieSameSite/none}}".
        : \``Strict`\`
        :: Let |sameSite| be "{{CookieSameSite/strict}}".
        : \``Lax`\`
        :: Let |sameSite| be "{{CookieSameSite/lax}}".
    </dl>
1. Return «[
    "name" → |name|,
    "value" → |value|,
    "domain" → |domain|,
    "path" → |path|,
    "expires" → |expires|,
    "secure" → |secure|,
    "sameSite" → |sameSite|
    ]»

Note: The |cookie|'s
[=cookie/creation-time=],
[=cookie/last-access-time=],
[=cookie/persistent-flag=],
[=cookie/host-only-flag=], and
[=cookie/http-only-flag=]
attributes are not exposed to script.

</div>

<!-- ============================================================ -->
## Set a Cookie ## {#set-cookie-algorithm}
<!-- ============================================================ -->

<div algorithm>

To <dfn>set a cookie</dfn> with
|url|,
|name|,
|value|,
optional |expires|,
|domain|,
|path|, and
|sameSite|,
run the following steps:

1. If |name|'s [=string/length=] is 0 and |value| contains U+003D (`=`), then return failure.
1. If |name|'s [=string/length=] is 0 and |value|'s [=string/length=] is 0, then return failure.
1. Let |host| be |url|'s [=url/host=]
1. Let |attributes| be a new [=list=].
1. If |domain| is not null, then run these steps:
    1. If |domain| starts with U+002D (`.`), then return failure.
    1. If |host| does not equal |domain| and
        |host| does not end with U+002D (`.`) followed by |domain|,
        then return failure.
    1. [=list/Append=] \``Domain`\`/|domain| ([=encoded=]) to |attributes|.
1. If |expires| is given, then [=list/append=] \``Expires`\`/|expires| ([=date serialized=]) to |attributes|.
1. [=list/Append=] \``Path`\`/|path| ([=encoded=]) to |attributes|.
1. [=list/Append=] \``Secure`\`/\`\` to |attributes|.
1. Switch on |sameSite|:
    <dl class=switch>
        : "{{CookieSameSite/none}}"
        :: [=list/Append=] \``SameSite`\`/\``None`\` to |attributes|.
        : "{{CookieSameSite/strict}}"
        :: [=list/Append=] \``SameSite`\`/\``Strict`\` to |attributes|.
        : "{{CookieSameSite/lax}}"
        :: [=list/Append=] \``SameSite`\`/\``Lax`\` to |attributes|.
    </dl>
1. Perform the steps defined in [[RFC6265bis#section-5.4|Cookies: HTTP State Management Mechanism §Storage Model]] for when the user agent "receives a cookie" with
    |url| as <var ignore>request-uri</var>,
    |name| ([=encoded=]) as <var ignore>cookie-name</var>,
    |value| ([=encoded=]) as <var ignore>cookie-value</var>, and
    |attributes| as <var ignore>cookie-attribute-list</var>.

    For the purposes of the steps, the newly-created cookie was received from a "non-HTTP" API.
1. Return success.

    Note: Storing the cookie may still fail due to requirements in [[!RFC6265bis]]
    but these steps will be considered successful.

</div>


<!-- ============================================================ -->
## Delete a Cookie ## {#delete-cookie-algorithm}
<!-- ============================================================ -->

<div algorithm>

To <dfn>delete a cookie</dfn> with
|url|,
|name|,
|domain| and
|path|,
run the following steps:

1. Let |expires| be the earliest representable date represented [=as a timestamp=].

    Note: The exact value of |expires| is not important for the purposes of this algorithm,
    as long as it is in the past.

1. Let |value| be the empty string.
1. Let |sameSite| be "{{CookieSameSite/strict}}".

    Note: The values for |value|, and |sameSite| will not be persisted
    by this algorithm.

1. Return the results of running [=set a cookie=] with
    |url|,
    |name|,
    |value|,
    |expires|,
    |domain|,
    |path|, and
    |sameSite|.

</div>


<!-- ============================================================ -->
## Process Changes ## {#process-changes}
<!-- ============================================================ -->

<div algorithm>

To <dfn>process cookie changes</dfn>, run the following steps:

1. For every {{Window}} |window|, run the following steps:
    1. Let |url| be |window|'s [=creation URL=].
    1. Let |changes| be the [=observable changes=] for |url|.
    1. If |changes| [=set/is empty=], then [=continue=].
    1. [=Queue a global task=] on the [=DOM manipulation task source=] given |window| to
        [=fire a change event=] named "`change`" with |changes| at |window|'s {{CookieStore}}.

1. For every [=service worker registration=] |registration|, run the following steps:
    1. Let |changes| be a new [=/set=].
    1. [=set/For each=] |change| in the [=observable changes=] for |registration|'s [=service worker registration/scope url=], run these steps:
        1. Let |cookie| be |change|'s cookie.
        1. [=list/For each=] |subscription| in |registration|'s [=cookie change subscription list=], run these steps:
            1. If |change| is not [=set/contains|in=] the [=observable changes=] for |subscription|'s [=cookie change subscription/url=],
                then [=continue=].
            1. If |cookie|'s [=cookie/name=] ([=decoded=]) equals |subscription|'s [=cookie change subscription/name=],
                then [=set/append=] |change| to |changes| and [=break=].
    1. If |changes| [=set/is empty=], then [=continue=].
    1. Let |changedList| and |deletedList| be the result of running [=prepare lists=] from |changes|.
    1. [=Fire a functional event=] named "`cookiechange`"
        using {{ExtendableCookieChangeEvent}} on |registration|
        with these properties:
        : {{ExtendableCookieChangeEvent/changed}}
        :: |changedList|
        : {{ExtendableCookieChangeEvent/deleted}}
        :: |deletedList|

</div>

<div algorithm>

The <dfn>observable changes</dfn> for |url| are the [=/set=] of [=cookie changes=] to [=cookies=] in a [=cookie store=]
which meet the requirements in step 1 of [[RFC6265bis#section-5.5|Cookies: HTTP State Management Mechanism §The Cookie Header]]'s steps to "compute the cookie-string from a cookie store"
with |url| as <var ignore>request-uri</var>, for a "non-HTTP" API.

</div>

<div algorithm>

A <dfn>cookie change</dfn> is a [=cookie=] and a type (either *changed* or *deleted*):

* A [=cookie=] which is removed due to an insertion of another [=cookie=] with the same [=cookie/name=], [=cookie/domain=], and [=cookie/path=] is ignored.
* A newly-created [=cookie=] which is not immediately evicted is considered *changed*.
* A newly-created [=cookie=] which is immediately evicted is considered *deleted*.
* A [=cookie=] which is otherwise evicted or removed is considered *deleted*

</div>

<div algorithm>

To <dfn>fire a change event</dfn> named |type| with |changes| at |target|, run the following steps:

1. Let |event| be the result of [=creating an Event=] using {{CookieChangeEvent}}.
1. Set |event|'s {{Event/type}} attribute to |type|.
1. Set |event|'s {{Event/bubbles}} and {{Event/cancelable}} attributes to false.
1. Let |changedList| and |deletedList| be the result of running [=prepare lists=] from |changes|.
1. Set |event|'s {{CookieChangeEvent/changed}} attribute to |changedList|.
1. Set |event|'s {{CookieChangeEvent/deleted}} attribute to |deletedList|.
1. [=Dispatch=] |event| at |target|.

</div>

<div algorithm>

To <dfn>prepare lists</dfn> from |changes|, run the following steps:

1. Let |changedList| be a new [=list=].
1. Let |deletedList| be a new [=list=].
1. [=set/For each=] |change| in |changes|, run these steps:
    1. Let |item| be the result of running [=create a CookieListItem=] from |change|'s cookie.
    1. If |change|'s type is *changed*, then [=list/append=] |item| to |changedList|.
    1. Otherwise, run these steps:
        1. Set |item|'s {{CookieListItem/value}} dictionary member to undefined.
        1. [=list/Append=] |item| to |deletedList|.
1. Return |changedList| and |deletedList|.

</div>


<!-- ============================================================ -->
# Security Considerations # {#security}
<!-- ============================================================ -->

Other than cookie access from service worker contexts, this API is not intended to expose any new capabilities to the web.

<!-- ============================================================ -->
## Gotcha! ## {#gotcha}
<!-- ============================================================ -->

Although browser cookie implementations are now evolving in the direction of better security and fewer surprising and error-prone defaults, there are at present few guarantees about cookie data security.

    * unsecured origins can typically overwrite cookies used on secure origins
    * superdomains can typically overwrite cookies seen by subdomains
    * cross-site scripting attacts and other script and header injection attacks can be used to forge cookies too
    * cookie read operations (both from script and on web servers) don't give any indication of where the cookie came from
    * browsers sometimes truncate, transform or evict cookie data in surprising and counterintuitive ways
        * ... due to reaching storage limits
        * ... due to character encoding differences
        * ... due to differing syntactic and semantic rules for cookies

For these reasons it is best to use caution when interpreting any cookie's value, and never execute a cookie's value as script, HTML, CSS, XML, PDF, or any other executable format.

<!-- ============================================================ -->
## Restrict? ## {#restrict}
<!-- ============================================================ -->

This API may have the unintended side-effect of making cookies easier to use and consequently encouraging their further use. If it causes their further use in unsecured `http` contexts this could result in a web less safe for users. For that reason this API has been restricted to secure contexts only.

<!-- ============================================================ -->
## Surprises ## {#surprises}
<!-- ============================================================ -->

Some existing cookie behavior (especially domain-rather-than-origin orientation, unsecured contexts being able to set cookies readable in secure contexts, and script being able to set cookies unreadable from script contexts) may be quite surprising from a web security standpoint.

Other surprises are documented in [[RFC6265bis#section-1|Section 1 of Cookies: HTTP State Management Mechanism (RFC 6265bis)]] - for instance, a cookie may be set for a superdomain (e.g. app.example.com may set a cookie for the whole example.com domain), and a cookie may be readable across all port numbers on a given domain name.

Further complicating this are historical differences in cookie-handling across major browsers, although some of those (e.g. port number handling) are now handled with more consistency than they once were.

<!-- ============================================================ -->
## Prefixes ## {#prefixes}
<!-- ============================================================ -->

Where feasible the examples use the `__Host-` and `__Secure-` name prefixes which causes some current browsers to disallow overwriting from unsecured contexts, disallow overwriting with no `Secure` flag, and &mdash; in the case of `__Host-` &mdash; disallow overwriting with an explicit `Domain` or non-'/' `Path` attribute (effectively enforcing same-origin semantics.) These prefixes provide important security benefits in those browsers implementing Secure Cookies and degrade gracefully (i.e. the special semantics may not be enforced in other cookie APIs but the cookies work normally and the async cookies API enforces the secure semantics for write operations) in other browsers. A major goal of this API is interoperation with existing cookies, though, so a few examples have also been provided using cookie names lacking these prefixes.

Prefix rules are also enforced in write operations by this API, but may not be enforced in the same browser for other APIs. For this reason it is inadvisable to rely on their enforcement too heavily until and unless they are more broadly adopted.

<!-- ============================================================ -->
## URL scoping ## {#url-scoping}
<!-- ============================================================ -->

Although a service worker script cannot directly access cookies today, it can already use controlled rendering of in-scope HTML and script resources to inject cookie-monitoring code under the remote control of the service worker script. This means that cookie access inside the scope of the service worker is technically possible already, it's just not very convenient.

When the service worker is scoped more narrowly than `/` it may still be able to read path-scoped cookies from outside its scope's path space by successfully guessing/constructing a 404 page URL which allows IFRAME-ing and then running script inside it the same technique could expand to the whole origin, but a carefully constructed site (one where no out-of-scope pages are IFRAME-able) can actually deny this capability to a path-scoped service worker today and I was reluctant to remove that restriction without further discussion of the implications.

<!-- ============================================================ -->
## Cookie aversion ## {#aversion}
<!-- ============================================================ -->

To reduce complexity for developers and eliminate the need for ephemeral test cookies, this async cookies API will explicitly reject attempts to write or delete cookies when the operation would be ignored. Likewise it will explicitly reject attempts to read cookies when that operation would ignore actual cookie data and simulate an empty cookie jar. Attempts to observe cookie changes in these contexts will still "work", but won't invoke the callback until and unless read access becomes allowed (due e.g. to changed site permissions.)

Today writing to {{Document/cookie|document.cookie}} in contexts where script-initiated cookie-writing is disallowed typically is a no-op. However, many cookie-writing scripts and frameworks always write a test cookie and then check for its existence to determine whether script-initiated cookie-writing is possible.

Likewise, today reading {{Document/cookie|document.cookie}} in contexts where script-initiated cookie-reading is disallowed typically returns an empty string. However, a cooperating web server can verify that server-initiated cookie-writing and cookie-reading work and report this to the script (which still sees empty string) and the script can use this information to infer that script-initiated cookie-reading is disallowed.

<!-- ============================================================ -->
# Privacy Considerations # {#privacy}
<!-- ============================================================ -->

<!-- ============================================================ -->
## Clear cookies ## {#clear-cookies}
<!-- ============================================================ -->

*This section is non-normative.*

When a user clears cookies for an origin, the user agent needs to wipe all storage for that origin; including service workers and DOM-accessible storage for that origin. This is to prevent websites from restoring any user identifiers in persistent storage after a user initiates the action.

<!-- ====================================================================== -->
# Acknowledgements # {#acknowledgements}
<!-- ====================================================================== -->

Thanks to Benjamin Sittler, who created the initial proposal for this API.

Many thanks to
Adam Barth,
Alex Russell,
Andrea Marchesini,
Anne van Kesteren,
Ben Kelly,
Craig Francis,
Daniel Appelquist,
Daniel Murphy,
Domenic Denicola,
Elliott Sprehn,
Fagner Brack,
Jake Archibald,
Joel Weinberger,
Kenneth Rohde Christiansen,
Lukasz Olejnik,
Marijn Kruisselbrink, and
Mike West
for helping craft this proposal.

Special thanks to Tab Atkins, Jr. for creating and maintaining
[Bikeshed](https://github.com/tabatkins/bikeshed), the specification
authoring tool used to create this document, and for his general
authoring advice.<|MERGE_RESOLUTION|>--- conflicted
+++ resolved
@@ -161,63 +161,7 @@
             [[Service-Workers|service worker]] contexts
     * [[#intro-monitor|monitor]] [=script-visible=] cookies for changes using `CookieChangeEvent`
         * ... in long-running script contexts (e.g. `document`)
-<<<<<<< HEAD
-        * ... after registration during the `InstallEvent`
-            in ephemeral [[Service-Workers|service worker]] contexts
-        * ... again including for script-supplied in-scope request paths
-            in [[Service-Workers|service worker]] contexts
-
-Issue: Update the above, especially w/r/t registration.
-=======
         * ... for script-supplied in-scope request paths in [[Service-Workers|service worker]] contexts
-
-<!-- ============================================================ -->
-### Opinions ### {#intro-opinions}
-<!-- ============================================================ -->
-
-Issue: Review/rewrite this section.
-
-This API defaults cookie paths to `/` for cookie write operations, including deletion/expiration. The implicit relative path-scoping of cookies to `.` has caused a lot of additional complexity for relatively little gain given their security equivalence under the same-origin policy and the difficulties arising from multiple same-named cookies at overlapping paths on the same domain. Cookie paths without a trailing `/` are treated as if they had a trailing `/` appended for cookie write operations. Cookie paths must start with `/` for write operations, and must not contain any `..` path segments. Query parameters and URL fragments are not allowed in paths for cookie write operations.
-
-URLs without a trailing `/` are treated as if the final path segment had been removed for cookie read operations, including change monitoring. Paths for cookie read operations are resolved relative to the default read cookie path.
-
-This API defaults cookies to "Secure" when they are written from a secure web origin. This is intended to prevent unintentional leakage to unsecured connections on the same domain. Furthermore it disallows (to the extent permitted by the browser implementation) creation or modification of `Secure-`flagged cookies from unsecured web origins and enforces special rules for the [[RFC6265bis#section-4.1.3.2|__Host-]] and [[RFC6265bis#section-4.1.3.1|__Secure-]] cookie name prefixes.
-
-This API defaults cookies to "Domain"-less, which in conjunction with "Secure" provides origin-scoped cookie
-behavior in most modern browsers. When practical the `__Host-` cookie name prefix should be used with these cookies so that cooperating browsers origin-scope them.
-
-Serialization of expiration times for non-session cookies in a special cookie-specific format has proven cumbersome,
-so this API allows JavaScript Date objects and numeric timestamps (milliseconds since the beginning of the Unix epoch) to be used instead. The inconsistently-implemented Max-Age parameter is not exposed, although similar functionality is available for the specific case of expiring a cookie.
-
-Cookies without U+003D (=) [=code points=] in their HTTP Cookie header serialization are treated as having an empty name, consistent with the majority of current browsers. Cookies with an empty name cannot be set using values containing U+003D (=) [=code points=] as this would result in ambiguous serializations in the majority of current browsers.
-
-Internationalized cookie usage from scripts has to date been slow and browser-specific due to lack of interoperability because although several major browsers use UTF-8 interpretation for cookie data, historically Safari and browsers based on WinINet have not. This API mandates UTF-8 interpretation for cookies read or written by this API.
-
-Use of cookie-change-driven scripts has been hampered by the absence of a power-efficient (non-polling) API for this. This API provides observers for efficient monitoring in document contexts and interest registration for efficient monitoring in service worker contexts.
-
-Scripts should not have to write and then read "test cookies" to determine whether script-initiated cookie write access is possible, nor should they have to correlate with cooperating server-side versions of the same write-then-read test to determine that script-initiated cookie read access is impossible despite cookies working at the HTTP level.
-
-<!-- ============================================================ -->
-### Compatiblity ### {#intro-compat}
-<!-- ============================================================ -->
-
-Issue: Review/rewrite this section.
-
-Some user-agents implement non-standard extensions to cookie behavior. The intent of this specification,
-though, is to first capture a useful and interoperable (or mostly-interoperable) subset of cookie behavior implemented
-across modern browsers. As new cookie features are specified and adopted it is expected that this API will be
-extended to include them. A secondary goal is to converge with {{Document/cookie|document.cookie}} behavior
-and the http cookie specification. See https://github.com/whatwg/html/issues/804 and https://inikulin.github.io/cookie-compat/
-for the current state of this convergence.
-
-Differences across browsers in how bytes outside the printable-ASCII subset are interpreted has led to
-long-lasting user- and developer-visible incompatibilities across browsers making internationalized use of cookies
-needlessly cumbersome. This API requires UTF-8 interpretation of cookie data and uses {{USVString}} for the script interface,
-with the additional side-effects that subsequent uses of {{Document/cookie|document.cookie}} to read a cookie read or written through this interface and subsequent uses of {{Document/cookie|document.cookie}} to update a cookie previously read or written through this interface will also use a UTF-8 interpretation of the cookie data. In practice this
-will change the behavior of `WinINet`-based user agents and Safari but should bring their behavior into concordance
-with other modern user agents.
-
->>>>>>> 5a586876
 
 <!-- ============================================================ -->
 ## Querying Cookies ## {#intro-query}
